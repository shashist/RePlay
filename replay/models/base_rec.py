--- conflicted
+++ resolved
@@ -101,18 +101,14 @@
         users = test.select("user_id").distinct()
         items = test.select("item_id").distinct()
         split_data = SplitData(
-<<<<<<< HEAD
-            train.cache(),
-            test.cache(),
+            train,
+            test,
             users,
             items,
             user_features_train,
             user_features_test,
             item_features_train,
             item_features_test,
-=======
-            train, test, users, items, user_features, item_features,
->>>>>>> 91ff4083
         )
         if param_grid is None:
             params = self._search_space.keys()
@@ -326,6 +322,7 @@
             item_features,
             filter_seen_items,
         )
+        recs = recs.join(items, on="item_idx", how="left")
         if filter_seen_items:
             recs = recs.join(
                 log.withColumnRenamed("item_idx", "item")
